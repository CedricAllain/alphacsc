--- conflicted
+++ resolved
@@ -11,13 +11,8 @@
     n_channels: int
         number of channels in the original multivariate series
 
-<<<<<<< HEAD
-    Return
-    ------
-=======
     Returns
     -------
->>>>>>> 8bd47563
     D: array, shape (n_atoms, n_channels, n_times_atom)
     """
 
@@ -28,7 +23,6 @@
     """Ensure the temporal pattern v peak is positive for each atom.
 
     If necessary, multiply both u and v by -1.
-<<<<<<< HEAD
 
     Parameter
     ---------
@@ -54,40 +48,10 @@
     Parameter
     ---------
     D: array, shape (n_atoms, n_channels, n_times_atom)
-=======
-
-    Parameter
-    ---------
-    uv: array, shape (n_atoms, n_channels + n_times_atom)
-        Rank1 dictionary which should be modified.
-    n_channels: int
-        number of channels in the original multivariate series
->>>>>>> 8bd47563
-
-    Return
-    ------
-    uv: array, shape (n_atoms, n_channels + n_times_atom)
-<<<<<<< HEAD
-=======
-    """
-    v = uv[:, n_channels:]
-    index_array = np.argmax(np.abs(v), axis=1)
-    peak_value = v[np.arange(len(v)), index_array]
-    uv[peak_value < 0] *= -1
-    return uv
-
-
-def get_uv(D):
-    """Project D on the space of rank 1 dictionaries
-
-    Parameter
-    ---------
-    D: array, shape (n_atoms, n_channels, n_times_atom)
 
     Returns
     -------
     uv: array, shape (n_atoms, n_channels + n_times_atom)
->>>>>>> 8bd47563
     """
     n_atoms, n_channels, n_times_atom = D.shape
     uv = np.zeros((n_atoms, n_channels + n_times_atom))
